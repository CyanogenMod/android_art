--- conflicted
+++ resolved
@@ -252,13 +252,9 @@
    */
   static std::string GetClassName(JDWP::RefTypeId id)
       SHARED_LOCKS_REQUIRED(Locks::mutator_lock_);
-<<<<<<< HEAD
+  static std::string GetClassName(mirror::Class* klass)
+      SHARED_LOCKS_REQUIRED(Locks::mutator_lock_);
   static JDWP::JdwpError GetClassObject(JDWP::RefTypeId id, JDWP::ObjectId* class_object_id)
-=======
-  static std::string GetClassName(mirror::Class* klass)
-      SHARED_LOCKS_REQUIRED(Locks::mutator_lock_);
-  static JDWP::JdwpError GetClassObject(JDWP::RefTypeId id, JDWP::ObjectId& class_object_id)
->>>>>>> 6da664b2
       SHARED_LOCKS_REQUIRED(Locks::mutator_lock_);
   static JDWP::JdwpError GetSuperclass(JDWP::RefTypeId id, JDWP::RefTypeId* superclass_id)
       SHARED_LOCKS_REQUIRED(Locks::mutator_lock_);
